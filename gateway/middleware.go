--- conflicted
+++ resolved
@@ -373,12 +373,8 @@
 				didComplexity[apiID] = true
 			}
 		} else {
-<<<<<<< HEAD
 			usePartitions := policy.Partitions.Quota || policy.Partitions.RateLimit || policy.Partitions.Acl || policy.Partitions.Complexity
 
-=======
-			usePartitions := policy.Partitions.Quota || policy.Partitions.RateLimit || policy.Partitions.Acl
->>>>>>> 0fb03579
 			for k, v := range policy.AccessRights {
 				ar := &v
 
