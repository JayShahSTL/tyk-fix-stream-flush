--- conflicted
+++ resolved
@@ -79,16 +79,6 @@
 mongo-shell:
 	docker exec -it mongo mongo
 
-<<<<<<< HEAD
 .PHONY: docker
 docker:
-	docker build --no-cache --rm -t internal/tyk-gateway .
-=======
-.PHONY: docker-std docker-slim
-
-docker-slim: build
-	docker build --no-cache -t internal/tyk-gateway:slim -f ci/Dockerfile.slim .
-
-docker-std: build
-	docker build --no-cache -t internal/tyk-gateway:std -f ci/Dockerfile.std .
->>>>>>> bf55ebe5
+	docker build --no-cache --rm -t internal/tyk-gateway .