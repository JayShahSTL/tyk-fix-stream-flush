--- conflicted
+++ resolved
@@ -189,11 +189,8 @@
 	DRLNotificationFrequency          int                                      `json:"drl_notification_frequency"`
 	GlobalSessionLifetime             int64                                    `bson:"global_session_lifetime" json:"global_session_lifetime"`
 	ForceGlobalSessionLifetime        bool                                     `bson:"force_global_session_lifetime" json:"force_global_session_lifetime"`
-<<<<<<< HEAD
 	BundleBaseURL                     string                                   `bson:"bundle_base_url" json:"bundle_base_url"`
-=======
 	AllowRemoteConfig                 bool                                     `bson:"allow_remote_config" json:"allow_remote_config"`
->>>>>>> 1874df13
 }
 
 type CertData struct {
